/*
 * Copyright (c) 2021 Fraunhofer IOSB, eine rechtlich nicht selbstaendige
 * Einrichtung der Fraunhofer-Gesellschaft zur Foerderung der angewandten
 * Forschung e.V.
 * Licensed under the Apache License, Version 2.0 (the "License");
 * you may not use this file except in compliance with the License.
 * You may obtain a copy of the License at
 * http://www.apache.org/licenses/LICENSE-2.0
 * Unless required by applicable law or agreed to in writing, software
 * distributed under the License is distributed on an "AS IS" BASIS,
 * WITHOUT WARRANTIES OR CONDITIONS OF ANY KIND, either express or implied.
 * See the License for the specific language governing permissions and
 * limitations under the License.
 */
package de.fraunhofer.iosb.ilt.faaast.service.endpoint.http;

import de.fraunhofer.iosb.ilt.faaast.service.config.CertificateConfig;
import de.fraunhofer.iosb.ilt.faaast.service.endpoint.EndpointConfig;
import java.util.Objects;


/**
 * Configuration class for {@link HttpEndpoint}.
 */
public class HttpEndpointConfig extends EndpointConfig<HttpEndpoint> {

    public static final boolean DEFAULT_CORS_ENABLED = false;
    public static final boolean DEFAULT_CORS_ALLOW_CREDENTIALS = false;
    public static final String DEFAULT_CORS_ALLOWED_HEADERS = "*";
    public static final String DEFAULT_CORS_ALLOWED_METHODS = "GET, POST, HEAD";
    public static final String DEFAULT_CORS_ALLOWED_ORIGIN = "*";
    public static final String DEFAULT_CORS_EXPOSED_HEADERS = "";
    public static final long DEFAULT_CORS_MAX_AGE = 3600;
    public static final String DEFAULT_HOSTNAME = null;
    public static final String DEFAULT_CALLBACK_ADDRESS = null;
    public static final boolean DEFAULT_INCLUDE_ERROR_DETAILS = false;
    public static final int DEFAULT_PORT = 443;
    public static final boolean DEFAULT_SNI_ENABLED = true;
    public static final boolean DEFAULT_SSL_ENABLED = true;
    public static final String DEFAULT_SUBPROTOCOL = null;
    public static final String DEFAULT_SUBPROTOCOL_BODY = null;
    public static final String DEFAULT_SUBPROTOCOL_BODY_ENCODING = null;

    public static Builder builder() {
        return new Builder();
    }

    private CertificateConfig certificate;
    private boolean corsEnabled;
    private boolean corsAllowCredentials;
    private String corsAllowedHeaders;
    private String corsAllowedMethods;
    private String corsAllowedOrigin;
    private String corsExposedHeaders;
    private long corsMaxAge;
    private String hostname;
    private boolean includeErrorDetails;
    private int port;
    private boolean sniEnabled;
    private boolean sslEnabled;
<<<<<<< HEAD
    private String subprotocol;
    private String subprotocolBody;
    private String subprotocolBodyEncoding;
    private String callbackAddress;
=======
    private String jwkProvider;
    private String aclFolder;
>>>>>>> 9030cc87

    public HttpEndpointConfig() {
        certificate = CertificateConfig.builder()
                .build();
        corsEnabled = DEFAULT_CORS_ENABLED;
        corsAllowCredentials = DEFAULT_CORS_ALLOW_CREDENTIALS;
        corsAllowedHeaders = DEFAULT_CORS_ALLOWED_HEADERS;
        corsAllowedMethods = DEFAULT_CORS_ALLOWED_METHODS;
        corsAllowedOrigin = DEFAULT_CORS_ALLOWED_ORIGIN;
        corsExposedHeaders = DEFAULT_CORS_EXPOSED_HEADERS;
        corsMaxAge = DEFAULT_CORS_MAX_AGE;
        hostname = DEFAULT_HOSTNAME;
        callbackAddress = DEFAULT_CALLBACK_ADDRESS;
        subprotocolBodyEncoding = DEFAULT_SUBPROTOCOL_BODY_ENCODING;
        includeErrorDetails = DEFAULT_INCLUDE_ERROR_DETAILS;
        port = DEFAULT_PORT;
        sniEnabled = DEFAULT_SNI_ENABLED;
        sslEnabled = DEFAULT_SSL_ENABLED;
        subprotocol = DEFAULT_SUBPROTOCOL;
        subprotocolBody = DEFAULT_SUBPROTOCOL_BODY;
    }


    public CertificateConfig getCertificate() {
        return certificate;
    }


    public void setCertificate(CertificateConfig certificate) {
        this.certificate = certificate;
    }


    public boolean isCorsEnabled() {
        return corsEnabled;
    }


    public void setCorsEnabled(boolean corsEnabled) {
        this.corsEnabled = corsEnabled;
    }


    public boolean isCorsAllowCredentials() {
        return corsAllowCredentials;
    }


    public void setCorsAllowCredentials(boolean corsAllowCredentials) {
        this.corsAllowCredentials = corsAllowCredentials;
    }


    public String getCorsAllowedHeaders() {
        return corsAllowedHeaders;
    }


    public void setCorsAllowedHeaders(String corsAllowedHeaders) {
        this.corsAllowedHeaders = corsAllowedHeaders;
    }


    public String getCorsAllowedMethods() {
        return corsAllowedMethods;
    }


    public void setCorsAllowedMethods(String corsAllowedMethods) {
        this.corsAllowedMethods = corsAllowedMethods;
    }


    public String getCorsAllowedOrigin() {
        return corsAllowedOrigin;
    }


    public void setCorsAllowedOrigin(String corsAllowedOrigin) {
        this.corsAllowedOrigin = corsAllowedOrigin;
    }


    public String getCorsExposedHeaders() {
        return corsExposedHeaders;
    }


    public void setCorsExposedHeaders(String corsExposedHeaders) {
        this.corsExposedHeaders = corsExposedHeaders;
    }


    public long getCorsMaxAge() {
        return corsMaxAge;
    }


    public void setCorsMaxAge(long corsMaxAge) {
        this.corsMaxAge = corsMaxAge;
    }


    public String getHostname() {
        return hostname;
    }


    public void setHostname(String hostname) {
        this.hostname = hostname;
    }


    public String getCallbackAddress() {
        return callbackAddress;
    }


    public void setCallbackAddress(String callbackAddress) {
        this.callbackAddress = callbackAddress;
    }


    public boolean isIncludeErrorDetails() {
        return includeErrorDetails;
    }


    public void setIncludeErrorDetails(boolean includeErrorDetails) {
        this.includeErrorDetails = includeErrorDetails;
    }


    public int getPort() {
        return port;
    }


    public void setPort(int port) {
        this.port = port;
    }


    public boolean isSniEnabled() {
        return sniEnabled;
    }


    public void setSniEnabled(boolean sniEnabled) {
        this.sniEnabled = sniEnabled;
    }


    public boolean isSslEnabled() {
        return sslEnabled;
    }


    public void setSslEnabled(boolean sslEnabled) {
        this.sslEnabled = sslEnabled;
    }


<<<<<<< HEAD
    public String getSubprotocol() {
        return subprotocol;
    }


    public void setSubprotocol(String subprotocol) {
        this.subprotocol = subprotocol;
    }


    public String getSubprotocolBody() {
        return subprotocolBody;
    }


    public void setSubprotocolBody(String subprotocolBody) {
        this.subprotocolBody = subprotocolBody;
    }


    public String getSubprotocolBodyEncoding() {
        return subprotocolBodyEncoding;
    }


    public void setSubprotocolBodyEncoding(String subprotocolBodyEncoding) {
        this.subprotocolBodyEncoding = subprotocolBodyEncoding;
=======
    public String getJwkProvider() {
        return jwkProvider;
    }


    public void setJwkProvider(String jwkProvider) {
        this.jwkProvider = jwkProvider;
    }


    public String getAclFolder() {
        return aclFolder;
    }


    public void setAclFolder(String aclFolder) {
        this.aclFolder = aclFolder;
>>>>>>> 9030cc87
    }


    @Override
    public boolean equals(Object o) {
        if (this == o) {
            return true;
        }
        if (o == null || getClass() != o.getClass()) {
            return false;
        }
        HttpEndpointConfig that = (HttpEndpointConfig) o;
        return super.equals(o)
                && Objects.equals(certificate, that.certificate)
                && Objects.equals(corsEnabled, that.corsEnabled)
                && Objects.equals(corsAllowCredentials, that.corsAllowCredentials)
                && Objects.equals(corsAllowedHeaders, that.corsAllowedHeaders)
                && Objects.equals(corsAllowedMethods, that.corsAllowedMethods)
                && Objects.equals(corsAllowedOrigin, that.corsAllowedOrigin)
                && Objects.equals(corsExposedHeaders, that.corsExposedHeaders)
                && Objects.equals(corsMaxAge, that.corsMaxAge)
                && Objects.equals(hostname, that.hostname)
                && Objects.equals(callbackAddress, that.callbackAddress)
                && Objects.equals(includeErrorDetails, that.includeErrorDetails)
                && Objects.equals(port, that.port)
                && Objects.equals(sniEnabled, that.sniEnabled)
                && Objects.equals(sslEnabled, that.sslEnabled)
<<<<<<< HEAD
                && Objects.equals(subprotocol, that.subprotocol)
                && Objects.equals(subprotocolBody, that.subprotocolBody)
                && Objects.equals(subprotocolBodyEncoding, that.subprotocolBodyEncoding)
=======
                && Objects.equals(certificate, that.certificate)
                && Objects.equals(hostname, that.hostname)
                && Objects.equals(jwkProvider, that.jwkProvider)
                && Objects.equals(aclFolder, that.aclFolder)
>>>>>>> 9030cc87
                && Objects.equals(profiles, that.profiles);
    }


    @Override
    public int hashCode() {
        return Objects.hash(
                super.hashCode(),
                certificate,
                corsEnabled,
                corsAllowCredentials,
                corsAllowedHeaders,
                corsAllowedMethods,
                corsAllowedOrigin,
                corsExposedHeaders,
                corsMaxAge,
                hostname,
                callbackAddress,
                includeErrorDetails,
                port,
                sniEnabled,
                sslEnabled,
<<<<<<< HEAD
                subprotocol,
                subprotocolBody,
                subprotocolBodyEncoding,
=======
                jwkProvider,
                aclFolder,
>>>>>>> 9030cc87
                profiles);
    }

    private abstract static class AbstractBuilder<T extends HttpEndpointConfig, B extends AbstractBuilder<T, B>> extends EndpointConfig.AbstractBuilder<HttpEndpoint, T, B> {

        public B certificate(CertificateConfig value) {
            getBuildingInstance().setCertificate(value);
            return getSelf();
        }


        public B cors() {
            getBuildingInstance().setCorsEnabled(true);
            return getSelf();
        }


        public B cors(boolean value) {
            getBuildingInstance().setCorsEnabled(value);
            return getSelf();
        }


        public B corsAllowCredentials() {
            getBuildingInstance().setCorsAllowCredentials(true);
            return getSelf();
        }


        public B corsAllowCredentials(boolean value) {
            getBuildingInstance().setCorsAllowCredentials(value);
            return getSelf();
        }


        public B corsAllowedHeaders(String value) {
            getBuildingInstance().setCorsAllowedHeaders(value);
            return getSelf();
        }


        public B corsAllowedMethods(String value) {
            getBuildingInstance().setCorsAllowedMethods(value);
            return getSelf();
        }


        public B corsAllowedOrigin(String value) {
            getBuildingInstance().setCorsAllowedOrigin(value);
            return getSelf();
        }


        public B corsExposedHeaders(String value) {
            getBuildingInstance().setCorsExposedHeaders(value);
            return getSelf();
        }


        public B corsMaxAge(long value) {
            getBuildingInstance().setCorsMaxAge(value);
            return getSelf();
        }


        public B hostname(String value) {
            getBuildingInstance().setHostname(value);
            return getSelf();
        }


<<<<<<< HEAD
        public B callbackAddress(String callbackAddress) {
            getBuildingInstance().setCallbackAddress(callbackAddress);
=======
        public B jwkProvider(String value) {
            getBuildingInstance().setJwkProvider(value);
>>>>>>> 9030cc87
            return getSelf();
        }


        public B includeErrorDetails() {
            getBuildingInstance().setIncludeErrorDetails(true);
            return getSelf();
        }


        public B includeErrorDetails(boolean value) {
            getBuildingInstance().setIncludeErrorDetails(value);
            return getSelf();
        }


        public B port(int value) {
            getBuildingInstance().setPort(value);
            return getSelf();
        }


        public B sni() {
            getBuildingInstance().setSniEnabled(true);
            return getSelf();
        }


        public B sni(boolean value) {
            getBuildingInstance().setSniEnabled(value);
            return getSelf();
        }


        public B ssl() {
            getBuildingInstance().setSslEnabled(true);
            return getSelf();
        }


        public B ssl(boolean value) {
            getBuildingInstance().setSslEnabled(value);
            return getSelf();
        }


<<<<<<< HEAD
        public B subprotocol(String subprotocol) {
            getBuildingInstance().setSubprotocol(subprotocol);
            return getSelf();
        }


        public B subprotocolBody(String subprotocolBody) {
            getBuildingInstance().setSubprotocolBody(subprotocolBody);
            return getSelf();
        }


        public B subprotocolBodyEncoding(String subprotocolBodyEncoding) {
            getBuildingInstance().setSubprotocolBodyEncoding(subprotocolBodyEncoding);
=======
        public B aclFolder(String value) {
            getBuildingInstance().setAclFolder(value);
>>>>>>> 9030cc87
            return getSelf();
        }
    }

    public static class Builder extends AbstractBuilder<HttpEndpointConfig, Builder> {

        @Override
        protected Builder getSelf() {
            return this;
        }


        @Override
        protected HttpEndpointConfig newBuildingInstance() {
            return new HttpEndpointConfig();
        }
    }

}<|MERGE_RESOLUTION|>--- conflicted
+++ resolved
@@ -58,15 +58,12 @@
     private int port;
     private boolean sniEnabled;
     private boolean sslEnabled;
-<<<<<<< HEAD
     private String subprotocol;
     private String subprotocolBody;
     private String subprotocolBodyEncoding;
     private String callbackAddress;
-=======
     private String jwkProvider;
     private String aclFolder;
->>>>>>> 9030cc87
 
     public HttpEndpointConfig() {
         certificate = CertificateConfig.builder()
@@ -230,7 +227,6 @@
     }
 
 
-<<<<<<< HEAD
     public String getSubprotocol() {
         return subprotocol;
     }
@@ -258,7 +254,9 @@
 
     public void setSubprotocolBodyEncoding(String subprotocolBodyEncoding) {
         this.subprotocolBodyEncoding = subprotocolBodyEncoding;
-=======
+    }
+
+
     public String getJwkProvider() {
         return jwkProvider;
     }
@@ -276,7 +274,6 @@
 
     public void setAclFolder(String aclFolder) {
         this.aclFolder = aclFolder;
->>>>>>> 9030cc87
     }
 
 
@@ -304,16 +301,13 @@
                 && Objects.equals(port, that.port)
                 && Objects.equals(sniEnabled, that.sniEnabled)
                 && Objects.equals(sslEnabled, that.sslEnabled)
-<<<<<<< HEAD
                 && Objects.equals(subprotocol, that.subprotocol)
                 && Objects.equals(subprotocolBody, that.subprotocolBody)
                 && Objects.equals(subprotocolBodyEncoding, that.subprotocolBodyEncoding)
-=======
                 && Objects.equals(certificate, that.certificate)
                 && Objects.equals(hostname, that.hostname)
                 && Objects.equals(jwkProvider, that.jwkProvider)
                 && Objects.equals(aclFolder, that.aclFolder)
->>>>>>> 9030cc87
                 && Objects.equals(profiles, that.profiles);
     }
 
@@ -336,14 +330,11 @@
                 port,
                 sniEnabled,
                 sslEnabled,
-<<<<<<< HEAD
                 subprotocol,
                 subprotocolBody,
                 subprotocolBodyEncoding,
-=======
                 jwkProvider,
                 aclFolder,
->>>>>>> 9030cc87
                 profiles);
     }
 
@@ -415,13 +406,13 @@
         }
 
 
-<<<<<<< HEAD
         public B callbackAddress(String callbackAddress) {
             getBuildingInstance().setCallbackAddress(callbackAddress);
-=======
+        }
+
+
         public B jwkProvider(String value) {
             getBuildingInstance().setJwkProvider(value);
->>>>>>> 9030cc87
             return getSelf();
         }
 
@@ -468,7 +459,6 @@
         }
 
 
-<<<<<<< HEAD
         public B subprotocol(String subprotocol) {
             getBuildingInstance().setSubprotocol(subprotocol);
             return getSelf();
@@ -483,10 +473,11 @@
 
         public B subprotocolBodyEncoding(String subprotocolBodyEncoding) {
             getBuildingInstance().setSubprotocolBodyEncoding(subprotocolBodyEncoding);
-=======
+        }
+
+
         public B aclFolder(String value) {
             getBuildingInstance().setAclFolder(value);
->>>>>>> 9030cc87
             return getSelf();
         }
     }
